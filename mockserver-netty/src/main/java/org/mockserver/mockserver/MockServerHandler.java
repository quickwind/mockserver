package org.mockserver.mockserver;

import com.google.common.base.Joiner;
import com.google.common.net.MediaType;
import io.netty.buffer.Unpooled;
import io.netty.channel.ChannelFutureListener;
import io.netty.channel.ChannelHandler;
import io.netty.channel.ChannelHandlerContext;
import io.netty.channel.SimpleChannelInboundHandler;
import io.netty.handler.codec.http.HttpResponseStatus;
import io.netty.handler.codec.http.HttpServerCodec;
import org.mockserver.client.serialization.*;
import org.mockserver.filters.RequestLogFilter;
import org.mockserver.logging.LogFormatter;
import org.mockserver.mock.Expectation;
import org.mockserver.mock.MockServerMatcher;
import org.mockserver.mock.action.ActionHandler;
import org.mockserver.mockserver.callback.ExpectationCallbackResponse;
import org.mockserver.mockserver.callback.WebSocketClientRegistry;
import org.mockserver.model.*;
import org.mockserver.socket.KeyStoreFactory;
<<<<<<< HEAD
=======
import org.mockserver.socket.SSLFactory;
>>>>>>> fa0ad211
import org.mockserver.validator.ExpectationValidator;
import org.mockserver.verify.Verification;
import org.mockserver.verify.VerificationSequence;
import org.slf4j.Logger;
import org.slf4j.LoggerFactory;

import java.net.BindException;
import java.util.List;

import static io.netty.handler.codec.http.HttpHeaderNames.*;
import static io.netty.handler.codec.http.HttpHeaderValues.CLOSE;
import static io.netty.handler.codec.http.HttpHeaderValues.KEEP_ALIVE;
import static io.netty.handler.codec.http.HttpResponseStatus.*;
import static org.mockserver.configuration.ConfigurationProperties.enableCORSForAPI;
import static org.mockserver.configuration.ConfigurationProperties.enableCORSForAllResponses;
import static org.mockserver.model.ConnectionOptions.connectionOptions;
import static org.mockserver.model.ConnectionOptions.isFalseOrNull;
import static org.mockserver.model.Header.header;
import static org.mockserver.model.HttpResponse.notFoundResponse;
import static org.mockserver.model.HttpResponse.response;
import static org.mockserver.model.PortBinding.portBinding;

@ChannelHandler.Sharable
public class MockServerHandler extends SimpleChannelInboundHandler<HttpRequest> {

    private final Logger logger = LoggerFactory.getLogger(this.getClass());
    private LogFormatter logFormatter = new LogFormatter(logger);
    // mockserver
    private MockServer server;
    private RequestLogFilter requestLogFilter;
    private MockServerMatcher mockServerMatcher;
    private WebSocketClientRegistry webSocketClientRegistry;
    private ActionHandler actionHandler;
    // serializers
    private ExpectationSerializer expectationSerializer = new ExpectationSerializer();
    private HttpRequestSerializer httpRequestSerializer = new HttpRequestSerializer();
    private PortBindingSerializer portBindingSerializer = new PortBindingSerializer();
    private VerificationSerializer verificationSerializer = new VerificationSerializer();
    private VerificationSequenceSerializer verificationSequenceSerializer = new VerificationSequenceSerializer();
    // validators
    private ExpectationValidator expectationValidator = new ExpectationValidator();

    public MockServerHandler(MockServer server, MockServerMatcher mockServerMatcher, WebSocketClientRegistry webSocketClientRegistry, RequestLogFilter requestLogFilter) {
        this.server = server;
        this.requestLogFilter = requestLogFilter;
        this.mockServerMatcher = mockServerMatcher;
        this.webSocketClientRegistry = webSocketClientRegistry;
        actionHandler = new ActionHandler(requestLogFilter);
    }

    @Override
    protected void channelRead0(final ChannelHandlerContext ctx, final HttpRequest request) {

        try {

            if ((enableCORSForAPI() || enableCORSForAllResponses()) && request.getMethod().getValue().equals("OPTIONS") && !request.getFirstHeader("Origin").isEmpty()) {

                writeResponse(ctx, request, OK);

            } else if (request.matches("PUT", "/status")) {

                List<Integer> actualPortBindings = server.getPorts();
                writeResponse(ctx, request, OK, portBindingSerializer.serialize(portBinding(actualPortBindings)), "application/json");

            } else if (request.matches("PUT", "/bind")) {

                PortBinding requestedPortBindings = portBindingSerializer.deserialize(request.getBodyAsString());
                try {
                    List<Integer> actualPortBindings = server.bindToPorts(requestedPortBindings.getPorts());
                    writeResponse(ctx, request, ACCEPTED, portBindingSerializer.serialize(portBinding(actualPortBindings)), "application/json");
                } catch (RuntimeException e) {
                    if (e.getCause() instanceof BindException) {
                        writeResponse(ctx, request, NOT_ACCEPTABLE, e.getMessage() + " port already in use", MediaType.create("text", "plain").toString());
                    } else {
                        throw e;
                    }
                }

            } else if (request.matches("PUT", "/expectation")) {

<<<<<<< HEAD
                Expectation expectation = expectationSerializer.deserialize(request.getBodyAsString());
                List<String> validationErrors = expectationValidator.isValid(expectation);
                if (validationErrors.isEmpty()) {
                    KeyStoreFactory.addSubjectAlternativeName(expectation.getHttpRequest().getFirstHeader(HOST.toString()));
                    mockServerMatcher
                            .when(expectation.getHttpRequest(), expectation.getTimes(), expectation.getTimeToLive())
                            .thenRespond(expectation.getHttpResponse())
                            .thenForward(expectation.getHttpForward())
                            .thenError(expectation.getHttpError())
                            .thenCallback(expectation.getHttpClassCallback())
                            .thenCallback(expectation.getHttpObjectCallback());
                    logFormatter.infoLog("creating expectation:{}", expectation);
                    writeResponse(ctx, request, HttpResponseStatus.CREATED);
                } else {
                    String errorMessage = validationErrors.size() + " errors:\n - " + Joiner.on("\n - ").join(validationErrors) + "\n";
                    writeResponse(ctx, request, NOT_ACCEPTABLE, errorMessage, MediaType.create("text", "plain").toString());
=======
                for (Expectation expectation : expectationSerializer.deserializeArray(request.getBodyAsString())) {
                    List<String> validationErrors = expectationValidator.isValid(expectation);
                    if (validationErrors.isEmpty()) {
                        SSLFactory.addSubjectAlternativeName(expectation.getHttpRequest().getFirstHeader(HOST.toString()));
                        mockServerMatcher
                                .when(expectation.getHttpRequest(), expectation.getTimes(), expectation.getTimeToLive())
                                .thenRespond(expectation.getHttpResponse())
                                .thenForward(expectation.getHttpForward())
                                .thenError(expectation.getHttpError())
                                .thenCallback(expectation.getHttpClassCallback())
                                .thenCallback(expectation.getHttpObjectCallback());
                        logFormatter.infoLog("creating expectation:{}", expectation);
                        writeResponse(ctx, request, HttpResponseStatus.CREATED);
                    } else {
                        String errorMessage = validationErrors.size() + " errors:\n - " + Joiner.on("\n - ").join(validationErrors) + "\n";
                        writeResponse(ctx, request, NOT_ACCEPTABLE, errorMessage, MediaType.create("text", "plain").toString());
                    }
>>>>>>> fa0ad211
                }

            } else if (request.matches("PUT", "/clear")) {

                org.mockserver.model.HttpRequest httpRequest = httpRequestSerializer.deserialize(request.getBodyAsString());
                if (request.hasQueryStringParameter("type", "expectation")) {
                    logFormatter.infoLog("clearing expectations that match:{}", httpRequest);
                    mockServerMatcher.clear(httpRequest);
                } else if (request.hasQueryStringParameter("type", "log")) {
                    logFormatter.infoLog("clearing request logs that match:{}", httpRequest);
                    requestLogFilter.clear(httpRequest);
                } else {
                    logFormatter.infoLog("clearing expectations and request logs that match:{}", httpRequest);
                    requestLogFilter.clear(httpRequest);
                    mockServerMatcher.clear(httpRequest);
                }
                logFormatter.infoLog("clearing expectations and request logs that match:{}", httpRequest);
                writeResponse(ctx, request, ACCEPTED);

            } else if (request.matches("PUT", "/reset")) {

                requestLogFilter.reset();
                mockServerMatcher.reset();
                logFormatter.infoLog("resetting all expectations and request logs");
                writeResponse(ctx, request, ACCEPTED);

            } else if (request.matches("PUT", "/dumpToLog")) {

                mockServerMatcher.dumpToLog(httpRequestSerializer.deserialize(request.getBodyAsString()));
                writeResponse(ctx, request, ACCEPTED);

            } else if (request.matches("PUT", "/retrieve")) {

                HttpRequest httpRequest = httpRequestSerializer.deserialize(request.getBodyAsString());
                if (request.hasQueryStringParameter("type", "expectation")) {
                    Expectation[] expectations = mockServerMatcher.retrieveExpectations(httpRequest);
                    logFormatter.infoLog("retrieving expectations that match:{}", httpRequest);
                    writeResponse(ctx, request, OK, expectationSerializer.serialize(expectations), "application/json");
                } else {
                    HttpRequest[] requests = requestLogFilter.retrieve(httpRequest);
                    logFormatter.infoLog("retrieving requests that match:{}", httpRequest);
                    writeResponse(ctx, request, OK, httpRequestSerializer.serialize(requests), "application/json");
                }

            } else if (request.matches("PUT", "/verify")) {

                Verification verification = verificationSerializer.deserialize(request.getBodyAsString());
                String result = requestLogFilter.verify(verification);
                logFormatter.infoLog("verifying requests that match:{}", verification);
                if (result.isEmpty()) {
                    writeResponse(ctx, request, ACCEPTED);
                } else {
                    writeResponse(ctx, request, NOT_ACCEPTABLE, result, MediaType.create("text", "plain").toString());
                }

            } else if (request.matches("PUT", "/verifySequence")) {

                VerificationSequence verificationSequence = verificationSequenceSerializer.deserialize(request.getBodyAsString());
                String result = requestLogFilter.verify(verificationSequence);
                logFormatter.infoLog("verifying sequence that match:{}", verificationSequence);
                if (result.isEmpty()) {
                    writeResponse(ctx, request, ACCEPTED);
                } else {
                    writeResponse(ctx, request, NOT_ACCEPTABLE, result, MediaType.create("text", "plain").toString());
                }

            } else if (request.matches("PUT", "/stop")) {

                ctx.writeAndFlush(response().withStatusCode(ACCEPTED.code()));
                new Thread(new Runnable() {
                    @Override
                    public void run() {
                        server.stop();
                    }
                }).start();

            } else {

                Action handle = mockServerMatcher.retrieveAction(request);
                if (handle instanceof HttpError) {
                    HttpError httpError = ((HttpError) handle).applyDelay();
                    if (httpError.getResponseBytes() != null) {
                        // write byte directly by skipping over HTTP codec
                        ChannelHandlerContext httpCodecContext = ctx.pipeline().context(HttpServerCodec.class);
                        if (httpCodecContext != null) {
                            httpCodecContext.writeAndFlush(Unpooled.wrappedBuffer(httpError.getResponseBytes())).awaitUninterruptibly();
                        }
                    }
                    if (httpError.getDropConnection()) {
                        ctx.close();
                    }
                } else if (handle instanceof HttpObjectCallback) {
                    String clientId = ((HttpObjectCallback) handle).getClientId();
                    webSocketClientRegistry.registerCallbackResponseHandler(clientId, new ExpectationCallbackResponse() {
                        @Override
                        public void handle(HttpResponse response) {
                            logFormatter.infoLog("returning response:{}" + System.getProperty("line.separator") + " for request:{}", response, request);
                            writeResponse(ctx, request, response.withConnectionOptions(connectionOptions().withCloseSocket(true)));
                        }
                    });
                    webSocketClientRegistry.sendClientMessage(clientId, request);
                } else {
                    HttpResponse response = actionHandler.processAction(handle, request);
                    logFormatter.infoLog("returning response:{}" + System.getProperty("line.separator") + " for request:{}", response, request);
                    writeResponse(ctx, request, response);
                }

            }
        } catch (Exception e) {
            logger.error("Exception processing " + request, e);
            writeResponse(ctx, request, response().withStatusCode(BAD_REQUEST.code()).withBody(e.getMessage()));
        }

    }

    private void writeResponse(ChannelHandlerContext ctx, HttpRequest request, HttpResponseStatus responseStatus) {
        writeResponse(ctx, request, responseStatus, "", "application/json");
    }

    private void writeResponse(ChannelHandlerContext ctx, HttpRequest request, HttpResponseStatus responseStatus, String body, String contentType) {
        HttpResponse response = response()
                .withStatusCode(responseStatus.code())
                .withBody(body);
        if (body != null && !body.isEmpty()) {
            response.updateHeader(header(CONTENT_TYPE.toString(), contentType + "; charset=utf-8"));
        }
        if (enableCORSForAPI()) {
            addCORSHeaders(response);
        }
        writeResponse(ctx, request, response);
    }

    private void writeResponse(ChannelHandlerContext ctx, HttpRequest request, HttpResponse response) {
        if (response == null) {
            response = notFoundResponse();
        }
        if (enableCORSForAllResponses()) {
            addCORSHeaders(response);
        }

        addConnectionHeader(request, response);

        writeAndCloseSocket(ctx, request, response);
    }

    private void addCORSHeaders(HttpResponse response) {
        String methods = "CONNECT, DELETE, GET, HEAD, OPTIONS, POST, PUT, TRACE";
        String headers = "Allow, Content-Encoding, Content-Length, Content-Type, ETag, Expires, Last-Modified, Location, Server, Vary";
        if (response.getFirstHeader("Access-Control-Allow-Origin").isEmpty()) {
            response.withHeader("Access-Control-Allow-Origin", "*");
        }
        if (response.getFirstHeader("Access-Control-Allow-Methods").isEmpty()) {
            response.withHeader("Access-Control-Allow-Methods", methods);
        }
        if (response.getFirstHeader("Access-Control-Allow-Headers").isEmpty()) {
            response.withHeader("Access-Control-Allow-Headers", headers);
        }
        if (response.getFirstHeader("Access-Control-Expose-Headers").isEmpty()) {
            response.withHeader("Access-Control-Expose-Headers", headers);
        }
        if (response.getFirstHeader("Access-Control-Max-Age").isEmpty()) {
            response.withHeader("Access-Control-Max-Age", "1");
        }
        if (response.getFirstHeader("X-CORS").isEmpty()) {
            response.withHeader("X-CORS", "MockServer CORS support enabled by default, to disable ConfigurationProperties.enableCORSForAPI(false) or -Dmockserver.disableCORS=false");
        }
    }

    private void addConnectionHeader(HttpRequest request, HttpResponse response) {
        ConnectionOptions connectionOptions = response.getConnectionOptions();
        if (connectionOptions != null && connectionOptions.getKeepAliveOverride() != null) {
            if (connectionOptions.getKeepAliveOverride()) {
                response.updateHeader(header(CONNECTION.toString(), KEEP_ALIVE.toString()));
            } else {
                response.updateHeader(header(CONNECTION.toString(), CLOSE.toString()));
            }
        } else if (connectionOptions == null || isFalseOrNull(connectionOptions.getSuppressConnectionHeader())) {
            if (request.isKeepAlive() != null && request.isKeepAlive()
                    && (connectionOptions == null || isFalseOrNull(connectionOptions.getCloseSocket()))) {
                response.updateHeader(header(CONNECTION.toString(), KEEP_ALIVE.toString()));
            } else {
                response.updateHeader(header(CONNECTION.toString(), CLOSE.toString()));
            }
        }
    }

    private void writeAndCloseSocket(ChannelHandlerContext ctx, HttpRequest request, HttpResponse response) {
        boolean closeChannel;

        ConnectionOptions connectionOptions = response.getConnectionOptions();
        if (connectionOptions != null && connectionOptions.getCloseSocket() != null) {
            closeChannel = connectionOptions.getCloseSocket();
        } else {
            closeChannel = !(request.isKeepAlive() != null && request.isKeepAlive());
        }

        if (closeChannel) {
            ctx.writeAndFlush(response).addListener(ChannelFutureListener.CLOSE);
        } else {
            ctx.write(response);
        }
    }

    @Override
    public void channelReadComplete(ChannelHandlerContext ctx) throws Exception {
        ctx.flush();
    }

    @Override
    public void exceptionCaught(ChannelHandlerContext ctx, Throwable cause) throws Exception {
        if (!cause.getMessage().contains("Connection reset by peer")) {
            logger.warn("Exception caught by MockServer handler -> closing pipeline", cause);
        }
        ctx.close();
    }
}<|MERGE_RESOLUTION|>--- conflicted
+++ resolved
@@ -18,11 +18,7 @@
 import org.mockserver.mockserver.callback.ExpectationCallbackResponse;
 import org.mockserver.mockserver.callback.WebSocketClientRegistry;
 import org.mockserver.model.*;
-import org.mockserver.socket.KeyStoreFactory;
-<<<<<<< HEAD
-=======
 import org.mockserver.socket.SSLFactory;
->>>>>>> fa0ad211
 import org.mockserver.validator.ExpectationValidator;
 import org.mockserver.verify.Verification;
 import org.mockserver.verify.VerificationSequence;
@@ -103,24 +99,6 @@
 
             } else if (request.matches("PUT", "/expectation")) {
 
-<<<<<<< HEAD
-                Expectation expectation = expectationSerializer.deserialize(request.getBodyAsString());
-                List<String> validationErrors = expectationValidator.isValid(expectation);
-                if (validationErrors.isEmpty()) {
-                    KeyStoreFactory.addSubjectAlternativeName(expectation.getHttpRequest().getFirstHeader(HOST.toString()));
-                    mockServerMatcher
-                            .when(expectation.getHttpRequest(), expectation.getTimes(), expectation.getTimeToLive())
-                            .thenRespond(expectation.getHttpResponse())
-                            .thenForward(expectation.getHttpForward())
-                            .thenError(expectation.getHttpError())
-                            .thenCallback(expectation.getHttpClassCallback())
-                            .thenCallback(expectation.getHttpObjectCallback());
-                    logFormatter.infoLog("creating expectation:{}", expectation);
-                    writeResponse(ctx, request, HttpResponseStatus.CREATED);
-                } else {
-                    String errorMessage = validationErrors.size() + " errors:\n - " + Joiner.on("\n - ").join(validationErrors) + "\n";
-                    writeResponse(ctx, request, NOT_ACCEPTABLE, errorMessage, MediaType.create("text", "plain").toString());
-=======
                 for (Expectation expectation : expectationSerializer.deserializeArray(request.getBodyAsString())) {
                     List<String> validationErrors = expectationValidator.isValid(expectation);
                     if (validationErrors.isEmpty()) {
@@ -138,7 +116,6 @@
                         String errorMessage = validationErrors.size() + " errors:\n - " + Joiner.on("\n - ").join(validationErrors) + "\n";
                         writeResponse(ctx, request, NOT_ACCEPTABLE, errorMessage, MediaType.create("text", "plain").toString());
                     }
->>>>>>> fa0ad211
                 }
 
             } else if (request.matches("PUT", "/clear")) {
